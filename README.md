# HysteresisAnalyzer

## 概要
HysteresisAnalyzerは、磁気ヒステリシス測定データを処理し、グラフを生成してHTMLファイルにまとめるライブラリです．本ライブラリを使用すると、Google Colab上で簡単に実験データの可視化が実施できます．

---

## インストール方法
Google Colab 上で以下のコマンドを実行してください。

```python
from google.colab import drive
drive.mount('/content/drive')

!rm -rf HysteresisAnalyzer/
!git clone https://github.com/shogo-hs/HysteresisAnalyzer.git
!pip install HysteresisAnalyzer/
```

---

## 使用方法

### 1.実行用のnotebookをGoogle Drive上に配置する(初回のみ)
当レポジトリのcli/example.ipynb をダウンロードしGoogle Driveの任意の場所に配置する．

<<<<<<< HEAD
### 2. 設定値の指定
```python
CSV_DIR = "/path/to/csv_data/"  # CSVファイルがあるディレクトリ
X_COLUMN = "H(kOe)"  # x軸に使うカラム名
Y_COLUMN1 = "Rh(Ω)"  # y軸に使うカラム名
Y_COLUMN2 = "dRh/dH(mΩ/Oe)"  # y軸に使うカラム名
FIGSIZE = (8, 8)  # 画像のサイズ
SAVE_PATH = f"/path/to/output/output.html"  # 画像を保存するパス

CHARTS_PER_IMAGE = 9  # 1枚の画像に表示するチャートの数（変更不要）
ELM_NO_MAX = 900  # ELM番号の最大値（変更不要）
```
=======
### 2.ファイルを開く
1で配置したファイルをGoogle Drive上でGoogle Colaboratoryを用いて開く．
>>>>>>> 465e08c4

### 3.パスの設定
2で開いたnotebookの「パラメータの設定」部分で対象となるcsvファイルが格納されているディレクトリ(CAV_PATH)パスや、出力先の場所・ファイルパス(SAVE_PATH)を入力する．

### 4.処理実行
notebookの上のタブ「ランタイム」→「全てのセルを実行」をクリックし、処理を実行．
一番上のセルのドライブのマウント部分でGoogleアカウントへのログイン・許諾が求められるため、これらを実施する．

### 5.出力結果の確認
処理時間はGoogle Colabの仕組み上、時間帯・混雑具合によって左右されるため、5分〜30分目安．
自身で設定したパスにファイルが配置されているため適切に作成できているか確認する．

---

## 出力結果
- `A1_output2.html` というHTMLファイルが生成され、CSVデータのグラフが埋め込まれます．
- `CHARTS_PER_IMAGE=9` に設定されているため、9つのグラフが1枚の画像としてまとめられます．
- 画像は`10×10`のグリッドで並べられます．

---

## 注意点
- Google Drive 内の `CSV_DIR` に正しくCSVファイルを配置してください。

---<|MERGE_RESOLUTION|>--- conflicted
+++ resolved
@@ -24,23 +24,8 @@
 ### 1.実行用のnotebookをGoogle Drive上に配置する(初回のみ)
 当レポジトリのcli/example.ipynb をダウンロードしGoogle Driveの任意の場所に配置する．
 
-<<<<<<< HEAD
-### 2. 設定値の指定
-```python
-CSV_DIR = "/path/to/csv_data/"  # CSVファイルがあるディレクトリ
-X_COLUMN = "H(kOe)"  # x軸に使うカラム名
-Y_COLUMN1 = "Rh(Ω)"  # y軸に使うカラム名
-Y_COLUMN2 = "dRh/dH(mΩ/Oe)"  # y軸に使うカラム名
-FIGSIZE = (8, 8)  # 画像のサイズ
-SAVE_PATH = f"/path/to/output/output.html"  # 画像を保存するパス
-
-CHARTS_PER_IMAGE = 9  # 1枚の画像に表示するチャートの数（変更不要）
-ELM_NO_MAX = 900  # ELM番号の最大値（変更不要）
-```
-=======
 ### 2.ファイルを開く
 1で配置したファイルをGoogle Drive上でGoogle Colaboratoryを用いて開く．
->>>>>>> 465e08c4
 
 ### 3.パスの設定
 2で開いたnotebookの「パラメータの設定」部分で対象となるcsvファイルが格納されているディレクトリ(CAV_PATH)パスや、出力先の場所・ファイルパス(SAVE_PATH)を入力する．
